#!/usr/bin/env python3
import argparse
import datetime
import sys
from pathlib import Path
import asyncio

from benchmark.benchmark_runner import BenchmarkRunner
import logging

logger = logging.getLogger(__name__)


def main():
    # Parse command line arguments
    parser = argparse.ArgumentParser(description="Run benchmarks for multi-agent systems")

    # Import available agent systems and benchmarks
    from benchmark.src.agents import AVAILABLE_AGENT_SYSTEMS
    from benchmark.src.evaluators import BENCHMARKS
    parser.add_argument(
        "--benchmark",
        type=str,
        default="math",
        choices=list(BENCHMARKS.keys()),
        help="Benchmark to run (default: math)",
    )

    parser.add_argument(
        "--data", type=str, default=None, help="Path to benchmark data (default: data/{benchmark}_test.jsonl)"
    )

    parser.add_argument("--limit", type=int, default=10, help="Maximum number of problems to process (default: 10)")

    parser.add_argument(
        "--agent-system",
        type=str,
        default="single_agent",
        choices=list(AVAILABLE_AGENT_SYSTEMS.keys()),
        help="Agent system to use (default: single_agent)",
    )

    parser.add_argument(
        "--verbose", action="store_true", default=True, help="Print progress information (default: True)"
    )

    parser.add_argument(
        "--results-dir", type=str, default="results", help="Directory to store results (default: results)"
    )

    parser.add_argument(
        "--metrics-dir", type=str, default="metrics", help="Directory to store metrics (default: metrics)"
    )

    parser.add_argument(
        "--use-mcp-tools", action="store_true", default=False,
        help="Enable integration of MCP tools (default: False)"
    )

    parser.add_argument(
        "--mcp-config-file", type=str, default=None,
        help="Path to MCP servers configuration JSON file"
    )

    parser.add_argument(
        "--use-tools", action="store_true", default=None,
        help="Enable integration of tools (default: False)"
    )

    parser.add_argument(
<<<<<<< HEAD
        "--data-id", type=str, default=None,
        help="Data ID to use (default: None)"
=======
        "--async-run", action="store_true", help="Run the benchmark asynchronously."
    )
    parser.add_argument(
        "--concurrency", type=int, default=10, help="Concurrency level for async run."
>>>>>>> 0f8a5cd8
    )

    # Parse arguments
    args = parser.parse_args()

    # Build agent configuration for MCP tool integration
    agent_config = {}
    if args.use_mcp_tools:
        agent_config["use_mcp_tools"] = True
        import json
        if not args.mcp_config_file:
            parser.error("--use-mcp-tools requires --mcp-config-file")
        try:
            with open(args.mcp_config_file, "r") as f:
                agent_config["mcp_servers"] = json.load(f)
                
            # Store the config file path for reference
            agent_config["mcp_config_file"] = args.mcp_config_file
            
            # Enable mock mode if "mock" appears in the config file name
            if "mock" in args.mcp_config_file.lower():
                agent_config["mock_mcp"] = True
                print(f"Using mock MCP tools (config: {args.mcp_config_file})")
                
        except Exception as e:
            print(f"Failed to load MCP config file: {e}", file=sys.stderr)
            return 1

    if args.use_tools:
        agent_config["use_tools"] = True

    # Create directories if needed
    Path(args.results_dir).mkdir(exist_ok=True)
    Path(args.metrics_dir).mkdir(exist_ok=True)

    # Print header
    
    print("\n" + "=" * 80)
    print(f"Multi-Agent Benchmark Runner ({datetime.datetime.now().strftime('%Y-%m-%d %H:%M:%S')})")
    print("=" * 80)
    print(f"Benchmark: {args.benchmark}")
    print(f"Agent System: {args.agent_system}")
    print(f"Data: {args.data or 'default'}")
    print(f"Limit: {args.limit}")
    print("=" * 80 + "\n")

    # Create benchmark runner
    runner = BenchmarkRunner(results_dir=args.results_dir, metrics_dir=args.metrics_dir)

    # Check for concurrency support
    benchmark_config = BENCHMARKS.get(args.benchmark, {})
    evaluator_class = benchmark_config.get("evaluator")
    supports_concurrency = evaluator_class and getattr(evaluator_class, 'SUPPORTS_CONCURRENCY', True)

    run_async = args.async_run and supports_concurrency
    if args.async_run and not supports_concurrency:
        if args.verbose:
            print(f"Warning: {args.benchmark} benchmark does not support concurrency. Running synchronously.\n")

    # Run benchmark
    try:
<<<<<<< HEAD
        summary = runner.run(
            benchmark_name=args.benchmark,
            data_path=args.data,
            limit=args.limit,
            agent_system=args.agent_system,
            agent_config=agent_config if agent_config else None,
            verbose=args.verbose,
            data_id=args.data_id
        )
=======
        if run_async:
            summary = asyncio.run(runner.arun(
                benchmark_name=args.benchmark,
                data_path=args.data,
                limit=args.limit,
                agent_system=args.agent_system,
                agent_config=agent_config if agent_config else None,
                verbose=args.verbose,
                concurrency=args.concurrency,
            ))
        else:
            summary = runner.run(
                benchmark_name=args.benchmark,
                data_path=args.data,
                limit=args.limit,
                agent_system=args.agent_system,
                agent_config=agent_config if agent_config else None,
                verbose=args.verbose,
            )
>>>>>>> 0f8a5cd8
        logger.info(f"Benchmark summary: {summary}")
        return 0

    except Exception as e:
        print(f"Error: {e}", file=sys.stderr)
        return 1


if __name__ == "__main__":
    sys.exit(main())<|MERGE_RESOLUTION|>--- conflicted
+++ resolved
@@ -68,15 +68,15 @@
     )
 
     parser.add_argument(
-<<<<<<< HEAD
-        "--data-id", type=str, default=None,
-        help="Data ID to use (default: None)"
-=======
         "--async-run", action="store_true", help="Run the benchmark asynchronously."
     )
     parser.add_argument(
         "--concurrency", type=int, default=10, help="Concurrency level for async run."
->>>>>>> 0f8a5cd8
+    )
+
+    parser.add_argument(
+        "--data-id", type=str, default=None,
+        help="Data ID to use (default: None)"
     )
 
     # Parse arguments
@@ -138,17 +138,6 @@
 
     # Run benchmark
     try:
-<<<<<<< HEAD
-        summary = runner.run(
-            benchmark_name=args.benchmark,
-            data_path=args.data,
-            limit=args.limit,
-            agent_system=args.agent_system,
-            agent_config=agent_config if agent_config else None,
-            verbose=args.verbose,
-            data_id=args.data_id
-        )
-=======
         if run_async:
             summary = asyncio.run(runner.arun(
                 benchmark_name=args.benchmark,
@@ -168,7 +157,6 @@
                 agent_config=agent_config if agent_config else None,
                 verbose=args.verbose,
             )
->>>>>>> 0f8a5cd8
         logger.info(f"Benchmark summary: {summary}")
         return 0
 
